import requests
import json
import pandas as pd
from typing import List, Dict, Any, Set, Optional
from requests.models import Response
import itertools
import os

<<<<<<< HEAD
=======

>>>>>>> a506b4fa

class APIWrapper:
    def __init__(self, logger: bool = False) -> None:
        self._logger = logger
        self._current_data = None
        self.set_root_string('https://api.beta.ons.gov.uk/v1/population-types')
        self.set_population_types_available()
        self.set_areas_by_pop_types()
        self.set_dims_by_pop_types()
        

    def set_root_string(self, root_str: str) -> None:
        """
        set the root string for the API
        """
        self._root_string = root_str
    
    
    def get_root_string(self) -> str:
        """
        getter function for the root string
        """
        return self._root_string
    
        
    def _validate_status_code(self, response: Response) -> bool:
        """
        Checks response codes for https requests
            Informational responses (100 – 199)
            Successful responses (200 – 299)
            Redirection messages (300 – 399)
            Client error responses (400 – 499)
            Server error responses (500 – 599)

        Args:
            response: requests HTTP response object.

        Returns:
            Boolean.
        """
        valid_response = 200 <= response.status_code <= 299
        if self._logger and not valid_status_code:
            print(f'response status code: {response.status_code} for url: {self._current_url}')        
        return valid_response

    
    def _process_reponse(self, response: Response) -> Optional[Dict[str, Any]]:
        """
        get function with minimal validation.

        Args:
            response: Response = the response from the API call.

        Returns:
            dictionary of json format from api.       
        """
        if not self._validate_status_code(response):
            return None
        try:
            data_out: Dict[str, Any] = response.json()
        except json.JSONDecodeError as e:
            data_out = None
            if self._logger:
                print(f'{e} for url: {self._current_url} returning None')
        return data_out
    

    def get(self, url: str) -> Optional[Dict[str, Any]]:
        """
        get function with minimal validation.

        Args:
            url: str = the url for the API call.

        Returns:
            dictionary of json format from api.

        Raises:
            Doesn't raise an error but prints the url and the response code on failure.
        """
<<<<<<< HEAD
        self._current_url: str = url
        response: Response = requests.get(url=self._current_url, verify=True)        
        # checks if the response code was valid
        self._current_data = self._process_reponse(response)
        return self._current_data
    
    
    def extract_pop_type_from_item(self, item: Dict[str, str]) -> str:
        """
        helper function for splitting pop type
        """
        return item["name"].split("-")[3].upper()
    
    
=======
        response: Response = requests.get(url=url, verify=True)
        try:
            data_out = response.json()
        except json.JSONDecodeError as e:
            if self._logger:
                print(f'{e} for url: {url} returning None')
            self._current_data = None  
        # checks if the response code was valid
        if self._valid_status_code(response):
            self._current_data = data_out
        else:
            if self._logger:
                print(f'response status code: {response.status_code} for url: {url}')
                print(f'returning None')
            self._current_data = None    
        
        
>>>>>>> a506b4fa
    def set_population_types_available(self) -> List[str]:
        """
        Loops through the possible codes to see if returns data.
        Saves successful codes to a list

        Returns:
            list of the successful population codes.
        """        
        
        root_string: str = self.get_root_string()
        self.get(root_string)

        # list comprehension, splits out the suspected population codes from the longer call_code response
        # converts to upper case to mirror upper case shown in the github demo found here: 
            # https://github.com/GSS-Cogs/knowledge/blob/main/api/ons_local_census_api_walkthrough_python.ipynb
        # converts to set to remove duplicates and back to list for easy manipulation
        possible_codes: Set[str] = set([self.extract_pop_type_from_item(item) for item in self._current_data['items']])
        working_pop_codes: List[str] = []

        for cd in possible_codes:
            search_string = f"{root_string}/{cd}"
            self.get(search_string)

            # if the attempt returns none we know get has failed
            # sometimes the API returns a json with "errors" as a key
            # that also counts as failing so we ignore that
            if isinstance(self._current_data, dict) and "errors" not in self._current_data.keys():
                working_pop_codes.append(cd)

        self._valid_pop_types = working_pop_codes 
    
    
    def get_population_types_available(self) -> List[str]:
        return self._valid_pop_types
    
    
    def get_parameters_available(self, pop_type: str, parameter_type: str) -> Dict[str, str]:
        """
        get the available parameters for either area-type or dimensions

        Args:
            pop_type: str = UR, HRP, HH
            parameter_type: str = area-types, dimensions

        Returns:
            dictionary of descriptive name and relevant id.
        """
        # the API structure of parameter_type coming after population type means we can use the same \
        # function for two calls, if this changes at some point this function will break
        # TODO add some error checking for the pop and parameter type inputs
        self.get(f"{self.get_root_string()}/{pop_type}/{parameter_type}")

        # dictionary comprehension to connect the description with the useful id code
        if isinstance(self._current_data['items'], list):
            possible_params = {item['label'] : item['id'] for item in self._current_data['items']}  
            return possible_params  
        if self._logger:
            print(f"Unable to iterate over NoneType for {pop_type = } and {parameter_type = }")
    
    def set_areas_by_pop_types(self) -> None:
        """
        Loops over the valid pop types and creates a dict of valid area types for each of them
        """
        self._area_dict: Dict[str, str] = {}
        
        for pt in self._valid_pop_types:
            self._area_dict[pt] = self.get_parameters_available(pt, 'area-types')
    
    
    def set_dims_by_pop_types(self) -> None:
        """
        Loops over the valid pop types and creates a dict of valid dimensions for each of them
        """        
        self._dims_dict: Dict[str, str] = {}
        
        for pt in self._valid_pop_types:
            self._dims_dict[pt] = self.get_parameters_available(pt, 'dimensions')
      
    
    def get_areas_by_pop_type(self, pop_type: str) -> Dict[str, str]:
        """
        Returns:
            a dictionary of available area codes for the input arg pop_type
        """
        return self._area_dict[pop_type]
    
    
    def get_dims_by_pop_type(self, pop_type: str) -> Dict[str, str]:
        """
        Returns:
            a dictionary of available dimensions for the input arg pop_type
        """
        return self._dims_dict[pop_type]    
    
    
    def build_search_string(self, search_pop_type: str, search_dimensions: str = None, search_area_type: str = None) -> str:
        """
        builds the url based on the search parameters

        Args:
            search_pop_type: str = the population code
            search_dimensions: str = the dimensions
            search_area_type: str = the area type

        Returns:
            the url for the API call
        """    
        # base string to build search off
        search_string: str = f"{self.get_root_string()}/{search_pop_type}/census-observations?"

        parameter_strings = (
            f"{name}={param}"
            for name, param in zip(("dimensions", "area-type"), (search_dimensions, search_area_type))
            if param is not None
        )
        search_string += "&".join(parameter_strings)

        return search_string  
    

<<<<<<< HEAD
    def query_api(self, search_pop_type: str, search_dimensions: str = None, search_area_type: str = None, create_csv: bool = False) -> pd.DataFrame:
=======
    def query_api(self, search_pop_type: str = None, search_dimensions: str = None, search_area_type: str = None, create_csv: bool = False) -> pd.DataFrame:
>>>>>>> a506b4fa

        """
            wrapper function to query api

        Args:
            search_pop_type: str = the population code
            search_dimensions: str = the dimensions
            search_area_type: str = the area type
 
        Returns:
            Dataframe for analysis.    
        """
        self._searched_dims = search_dimensions.split(',')
        self._searched_area = search_area_type
        search_string: str = self.build_search_string(search_pop_type, search_dimensions, search_area_type) 
        self.get(search_string)
        data = self.create_observation_df()
        
<<<<<<< HEAD
        if isinstance(data, pd.DataFrame) and create_csv:
            folder_path = 'data/output/'
            if not os.path.exists(folder_path):
                os.makedirs(folder_path) 
            data.to_csv(f"data/output/{search_pop_type}_{search_dimensions.replace(',','_')}_{search_area_type}.csv")
            
=======
        if data is not None:
            folder_path = 'data/output/'
            if not os.path.exists(folder_path):
                os.makedirs(folder_path)
            data.to_csv(f"data/output/{search_pop_type}_{search_dimensions.replace(',','_')}_{search_area_type}.csv")

>>>>>>> a506b4fa
        return data
    
    
    def create_observation_df(self) -> pd.DataFrame:
        """
        builds the df for the data from the API

        Args:
            returned_data_json: dict = the data returned by the search_string

        Returns:
            Dataframe for analysis.    
        """
        # to make the program flow continue for mass testing
        if (self._current_data is None) or (self._current_data['observations'] is None):
            return None
        
        # we only want the observations data
        data: Dict[str, Any] = self._current_data['observations']

        data_list: List[Dict[str, Any]] = []

        for item_dict in data:
            # this temp dict will make each row of our dataframe
            inner_dict = {}

            for sub_item in item_dict['dimensions']:
                # dimension_id holds the name of the dimension, option_id is the response
                # option = the word description of the value
                # option_id = the ONS encoding for that item
                inner_dict[sub_item['dimension_id']] = sub_item['option']
                inner_dict[f'{sub_item["dimension_id"]}_id'] = sub_item['option_id']

            # the count of observations for this dimension_id and option_id
            inner_dict['count'] = item_dict['observation'] 

            # add row of data to list
            data_list.append(inner_dict)

        self._query_df = pd.DataFrame(data_list)
        return self._query_df

    
    def get_summary_by_dimensions(self) -> Dict[str, pd.DataFrame]:
        """
            builds and returns summaries of the data grouped by dimension
         
        Returns:
            a dict of both absolute counts for each dimension and proportions
            normalised by the total.    
        """        
        if self._query_df is None:
            print('No query data available to summarise.')
            return None
        
        self._groupby_dim_dict = {}
        for dim in self._searched_dims:
            groupby_ = self._query_df.groupby(dim)[['count']].sum()
            denom = groupby_.sum()
            self._groupby_dim_dict[dim] = groupby_
            self._groupby_dim_dict[f'{dim}_normalised'] = groupby_ / denom
            
        return self._groupby_dim_dict
    
    
    def get_summary_by_area(self) -> Dict[str, pd.DataFrame]:
        """
            builds and returns summaries of the data grouped by area
         
        Returns:
            a dict of both absolute counts for each area and proportions
            normalised by the total.    
        """        
        if self._query_df is None:
            print('No query data available to summarise.')
            return None
        
        self._groupby_area_dict = {}
        groupby_ = self._query_df.groupby(self._searched_area)[['count']].sum()
        denom = groupby_.sum()
        self._groupby_area_dict[self._searched_area] = groupby_
        self._groupby_area_dict[f'{self._searched_area}_normalised'] = groupby_ / denom
            
        return self._groupby_area_dict
    
<<<<<<< HEAD
    
=======
>>>>>>> a506b4fa
    def loop_through_variables(self, residence_code, region):
        '''
        Collects data for all variable combinations relating to residence/region
            
        Args:
            residence_code: str = code relating to residence, eg. 'HH', 'UR'
            region: str = regional code relating to region, eg. 'rgns'
            
        Returns:
            .csv file for all possible combinations    
        '''   
        dims = list(self.get_dims_by_pop_type(residence_code).values())
        combos = [sorted(i) for i in itertools.product(dims, dims)]
        trimmed_combos = sorted(list(map(list, set(map(frozenset, combos)))))
        no_single_searches = [i for i in trimmed_combos if len(i) == 2]
        
        for combination in no_single_searches:
            stripped_string = ','.join(combination)
            data = self.query_api(residence_code, stripped_string, region)<|MERGE_RESOLUTION|>--- conflicted
+++ resolved
@@ -6,10 +6,6 @@
 import itertools
 import os
 
-<<<<<<< HEAD
-=======
-
->>>>>>> a506b4fa
 
 class APIWrapper:
     def __init__(self, logger: bool = False) -> None:
@@ -90,7 +86,6 @@
         Raises:
             Doesn't raise an error but prints the url and the response code on failure.
         """
-<<<<<<< HEAD
         self._current_url: str = url
         response: Response = requests.get(url=self._current_url, verify=True)        
         # checks if the response code was valid
@@ -105,25 +100,6 @@
         return item["name"].split("-")[3].upper()
     
     
-=======
-        response: Response = requests.get(url=url, verify=True)
-        try:
-            data_out = response.json()
-        except json.JSONDecodeError as e:
-            if self._logger:
-                print(f'{e} for url: {url} returning None')
-            self._current_data = None  
-        # checks if the response code was valid
-        if self._valid_status_code(response):
-            self._current_data = data_out
-        else:
-            if self._logger:
-                print(f'response status code: {response.status_code} for url: {url}')
-                print(f'returning None')
-            self._current_data = None    
-        
-        
->>>>>>> a506b4fa
     def set_population_types_available(self) -> List[str]:
         """
         Loops through the possible codes to see if returns data.
@@ -183,6 +159,7 @@
         if self._logger:
             print(f"Unable to iterate over NoneType for {pop_type = } and {parameter_type = }")
     
+    
     def set_areas_by_pop_types(self) -> None:
         """
         Loops over the valid pop types and creates a dict of valid area types for each of them
@@ -244,12 +221,7 @@
         return search_string  
     
 
-<<<<<<< HEAD
     def query_api(self, search_pop_type: str, search_dimensions: str = None, search_area_type: str = None, create_csv: bool = False) -> pd.DataFrame:
-=======
-    def query_api(self, search_pop_type: str = None, search_dimensions: str = None, search_area_type: str = None, create_csv: bool = False) -> pd.DataFrame:
->>>>>>> a506b4fa
-
         """
             wrapper function to query api
 
@@ -267,21 +239,12 @@
         self.get(search_string)
         data = self.create_observation_df()
         
-<<<<<<< HEAD
         if isinstance(data, pd.DataFrame) and create_csv:
             folder_path = 'data/output/'
             if not os.path.exists(folder_path):
                 os.makedirs(folder_path) 
             data.to_csv(f"data/output/{search_pop_type}_{search_dimensions.replace(',','_')}_{search_area_type}.csv")
             
-=======
-        if data is not None:
-            folder_path = 'data/output/'
-            if not os.path.exists(folder_path):
-                os.makedirs(folder_path)
-            data.to_csv(f"data/output/{search_pop_type}_{search_dimensions.replace(',','_')}_{search_area_type}.csv")
-
->>>>>>> a506b4fa
         return data
     
     
@@ -367,10 +330,7 @@
             
         return self._groupby_area_dict
     
-<<<<<<< HEAD
-    
-=======
->>>>>>> a506b4fa
+    
     def loop_through_variables(self, residence_code, region):
         '''
         Collects data for all variable combinations relating to residence/region
