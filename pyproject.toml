--- conflicted
+++ resolved
@@ -1,5 +1,4 @@
 [project]
-<<<<<<< HEAD
 name = "census21_cacd_wrapper"
 authors = [
     {name="Michaela Lawrence"},
@@ -17,9 +16,7 @@
 description = "A package for custom dataset building using the 2021 census"
 readme = "README.md"
 requires-python = ">=3.6"
-=======
-name = "census21api"
->>>>>>> eddc4f42
+
 version = "0.0.1"
 dependencies = [
     "black",
@@ -27,14 +24,9 @@
     "pre-commit",
     "requests",
     #"ruff",
+    "tkinter"
     "tqdm",
-<<<<<<< HEAD
     "typing",
-=======
-    "pre-commit",
-    "pandas==2.0.3",
-    "tkinter"
->>>>>>> eddc4f42
 ]
 
 [project.urls]
